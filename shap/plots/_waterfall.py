import numpy as np
import warnings
try:
    import matplotlib.pyplot as plt
    import matplotlib
except ImportError:
    warnings.warn("matplotlib could not be loaded!")
    pass
from ._labels import labels
from ..utils import safe_isinstance, format_value
from . import colors


# TODO: If we make a JS version of this plot then we could let users click on a bar and then see the dependence
# plot that is associated with that feature get overlayed on the plot...it would quickly allow users to answer
# why a feature is pushing down or up. Perhaps the best way to do this would be with an ICE plot hanging off
# of the bar...
def waterfall(shap_values, max_display=10, show=True):
    """ Plots an explantion of a single prediction as a waterfall plot.

    The SHAP value of a feature represents the impact of the evidence provided by that feature on the model's
    output. The waterfall plot is designed to visually display how the SHAP values (evidence) of each feature
    move the model output from our prior expectation under the background data distribution, to the final model
    prediction given the evidence of all the features. Features are sorted by the magnitude of their SHAP values
    with the smallest magnitude features grouped together at the bottom of the plot when the number of features
    in the models exceeds the max_display parameter.

    Parameters
    ----------
    shap_values : Explanation
        A one-dimensional Explanation object that contains the feature values and SHAP values to plot.

    max_display : str
        The maximum number of features to plot.

    show : bool
        Whether matplotlib.pyplot.show() is called before returning. Setting this to False allows the plot
        to be customized further after it has been created.
    """

    # Turn off interactive plot
    if show is False:
        plt.ioff()

    base_values = shap_values.base_values
<<<<<<< HEAD
    
    features = shap_values.display_data if shap_values.display_data is not None else shap_values.data
=======

    features = shap_values.data
>>>>>>> 14b0c064
    feature_names = shap_values.feature_names
    lower_bounds = getattr(shap_values, "lower_bounds", None)
    upper_bounds = getattr(shap_values, "upper_bounds", None)
    values = shap_values.values

    # make sure we only have a single output to explain
    if (type(base_values) == np.ndarray and len(base_values) > 0) or type(base_values) == list:
        raise Exception("waterfall_plot requires a scalar base_values of the model output as the first "
                        "parameter, but you have passed an array as the first parameter! "
                        "Try shap.waterfall_plot(explainer.base_values[0], values[0], X[0]) or "
                        "for multi-output models try "
                        "shap.waterfall_plot(explainer.base_values[0], values[0][0], X[0]).")

    # make sure we only have a single explanation to plot
    if len(values.shape) == 2:
        raise Exception(
            "The waterfall_plot can currently only plot a single explanation but a matrix of explanations was passed!")

    # unwrap pandas series
    if safe_isinstance(features, "pandas.core.series.Series"):
        if feature_names is None:
            feature_names = list(features.index)
        features = features.values

    # fallback feature names
    if feature_names is None:
        feature_names = np.array([labels['FEATURE'] % str(i) for i in range(len(values))])

    # init variables we use for tracking the plot locations
    num_features = min(max_display, len(values))
    row_height = 0.5
    rng = range(num_features - 1, -1, -1)
    order = np.argsort(-np.abs(values))
    pos_lefts = []
    pos_inds = []
    pos_widths = []
    pos_low = []
    pos_high = []
    neg_lefts = []
    neg_inds = []
    neg_widths = []
    neg_low = []
    neg_high = []
    loc = base_values + values.sum()
    yticklabels = ["" for i in range(num_features + 1)]

    # size the plot based on how many features we are plotting
    plt.gcf().set_size_inches(8, num_features * row_height + 1.5)

    # see how many individual (vs. grouped at the end) features we are plotting
    if num_features == len(values):
        num_individual = num_features
    else:
        num_individual = num_features - 1

    # compute the locations of the individual features and plot the dashed connecting lines
    for i in range(num_individual):
        sval = values[order[i]]
        loc -= sval
        if sval >= 0:
            pos_inds.append(rng[i])
            pos_widths.append(sval)
            if lower_bounds is not None:
                pos_low.append(lower_bounds[order[i]])
                pos_high.append(upper_bounds[order[i]])
            pos_lefts.append(loc)
        else:
            neg_inds.append(rng[i])
            neg_widths.append(sval)
            if lower_bounds is not None:
                neg_low.append(lower_bounds[order[i]])
                neg_high.append(upper_bounds[order[i]])
            neg_lefts.append(loc)
        if num_individual != num_features or i + 4 < num_individual:
            plt.plot([loc, loc], [rng[i] - 1 - 0.4, rng[i] + 0.4],
                     color="#bbbbbb", linestyle="--", linewidth=0.5, zorder=-1)
        if features is None:
            yticklabels[rng[i]] = feature_names[order[i]]
        else:
            yticklabels[rng[i]] = format_value(features[order[i]], "%0.03f") + " = " + feature_names[order[i]]

    # add a last grouped feature to represent the impact of all the features we didn't show
    if num_features < len(values):
        yticklabels[0] = "%d other features" % (len(values) - num_features + 1)
        remaining_impact = base_values - loc
        if remaining_impact < 0:
            pos_inds.append(0)
            pos_widths.append(-remaining_impact)
            pos_lefts.append(loc + remaining_impact)
            c = colors.red_rgb
        else:
            neg_inds.append(0)
            neg_widths.append(-remaining_impact)
            neg_lefts.append(loc + remaining_impact)
            c = colors.blue_rgb

    points = pos_lefts + list(np.array(pos_lefts) + np.array(pos_widths)) + neg_lefts + \
        list(np.array(neg_lefts) + np.array(neg_widths))
    dataw = np.max(points) - np.min(points)

    # draw invisible bars just for sizing the axes
    label_padding = np.array([0.1*dataw if w < 1 else 0 for w in pos_widths])
    plt.barh(pos_inds, np.array(pos_widths) + label_padding + 0.02*dataw,
             left=np.array(pos_lefts) - 0.01*dataw, color=colors.red_rgb, alpha=0)
    label_padding = np.array([-0.1*dataw if -w < 1 else 0 for w in neg_widths])
    plt.barh(neg_inds, np.array(neg_widths) + label_padding - 0.02*dataw,
             left=np.array(neg_lefts) + 0.01*dataw, color=colors.blue_rgb, alpha=0)

    # define variable we need for plotting the arrows
    head_length = 0.08
    bar_width = 0.8
    xlen = plt.xlim()[1] - plt.xlim()[0]
    fig = plt.gcf()
    ax = plt.gca()
    xticks = ax.get_xticks()
    bbox = ax.get_window_extent().transformed(fig.dpi_scale_trans.inverted())
    width, height = bbox.width, bbox.height
    bbox_to_xscale = xlen/width
    hl_scaled = bbox_to_xscale * head_length
    renderer = fig.canvas.get_renderer()

    # draw the positive arrows
    for i in range(len(pos_inds)):
        dist = pos_widths[i]
        arrow_obj = plt.arrow(
            pos_lefts[i], pos_inds[i], max(dist-hl_scaled, 0.000001), 0,
            head_length=min(dist, hl_scaled),
            color=colors.red_rgb, width=bar_width,
            head_width=bar_width
        )

        if pos_low is not None and i < len(pos_low):
            plt.errorbar(
                pos_lefts[i] + pos_widths[i], pos_inds[i],
                xerr=np.array([[pos_widths[i] - pos_low[i]], [pos_high[i] - pos_widths[i]]]),
                ecolor=colors.light_red_rgb
            )

        txt_obj = plt.text(
            pos_lefts[i] + 0.5*dist, pos_inds[i], format_value(pos_widths[i], '%+0.02f'),
            horizontalalignment='center', verticalalignment='center', color="white",
            fontsize=12
        )
        text_bbox = txt_obj.get_window_extent(renderer=renderer)
        arrow_bbox = arrow_obj.get_window_extent(renderer=renderer)

        # if the text overflows the arrow then draw it after the arrow
        if text_bbox.width > arrow_bbox.width:
            txt_obj.remove()

            txt_obj = plt.text(
                pos_lefts[i] + (5/72)*bbox_to_xscale + dist, pos_inds[i], format_value(pos_widths[i], '%+0.02f'),
                horizontalalignment='left', verticalalignment='center', color=colors.red_rgb,
                fontsize=12
            )

    # draw the negative arrows
    for i in range(len(neg_inds)):
        dist = neg_widths[i]

        arrow_obj = plt.arrow(
            neg_lefts[i], neg_inds[i], -max(-dist-hl_scaled, 0.000001), 0,
            head_length=min(-dist, hl_scaled),
            color=colors.blue_rgb, width=bar_width,
            head_width=bar_width
        )

        if neg_low is not None and i < len(neg_low):
            plt.errorbar(
                neg_lefts[i] + neg_widths[i], neg_inds[i],
                xerr=np.array([[neg_widths[i] - neg_low[i]], [neg_high[i] - neg_widths[i]]]),
                ecolor=colors.light_blue_rgb
            )

        txt_obj = plt.text(
            neg_lefts[i] + 0.5*dist, neg_inds[i], format_value(neg_widths[i], '%+0.02f'),
            horizontalalignment='center', verticalalignment='center', color="white",
            fontsize=12
        )
        text_bbox = txt_obj.get_window_extent(renderer=renderer)
        arrow_bbox = arrow_obj.get_window_extent(renderer=renderer)

        # if the text overflows the arrow then draw it after the arrow
        if text_bbox.width > arrow_bbox.width:
            txt_obj.remove()

            txt_obj = plt.text(
                neg_lefts[i] - (5/72)*bbox_to_xscale + dist, neg_inds[i], format_value(neg_widths[i], '%+0.02f'),
                horizontalalignment='right', verticalalignment='center', color=colors.blue_rgb,
                fontsize=12
            )

    # draw the y-ticks twice, once in gray and then again with just the feature names in black
    # The 1e-8 is so matplotlib 3.3 doesn't try and collapse the ticks
    ytick_pos = list(range(num_features)) + list(np.arange(num_features)+1e-8)
    plt.yticks(ytick_pos, yticklabels[:-1] + [l.split('=')[-1] for l in yticklabels[:-1]], fontsize=13)

    # put horizontal lines for each feature row
    for i in range(num_features):
        plt.axhline(i, color="#cccccc", lw=0.5, dashes=(1, 5), zorder=-1)

    # mark the prior expected value and the model prediction
    plt.axvline(base_values, 0, 1/num_features, color="#bbbbbb", linestyle="--", linewidth=0.5, zorder=-1)
    fx = base_values + values.sum()
    plt.axvline(fx, 0, 1, color="#bbbbbb", linestyle="--", linewidth=0.5, zorder=-1)

    # clean up the main axis
    plt.gca().xaxis.set_ticks_position('bottom')
    plt.gca().yaxis.set_ticks_position('none')
    plt.gca().spines['right'].set_visible(False)
    plt.gca().spines['top'].set_visible(False)
    plt.gca().spines['left'].set_visible(False)
    ax.tick_params(labelsize=13)
    #plt.xlabel("\nModel output", fontsize=12)

    # draw the E[f(X)] tick mark
    xmin, xmax = ax.get_xlim()
    ax2 = ax.twiny()
    ax2.set_xlim(xmin, xmax)
    ax2.set_xticks([base_values, base_values+1e-8])  # The 1e-8 is so matplotlib 3.3 doesn't try and collapse the ticks
    ax2.set_xticklabels(["\n$E[f(X)]$", "\n$ = "+format_value(base_values, "%0.03f")+"$"], fontsize=12, ha="left")
    ax2.spines['right'].set_visible(False)
    ax2.spines['top'].set_visible(False)
    ax2.spines['left'].set_visible(False)

    # draw the f(x) tick mark
    ax3 = ax2.twiny()
    ax3.set_xlim(xmin, xmax)
    # The 1e-8 is so matplotlib 3.3 doesn't try and collapse the ticks
    ax3.set_xticks([base_values + values.sum(), base_values + values.sum() + 1e-8])
    ax3.set_xticklabels(["$f(x)$", "$ = "+format_value(fx, "%0.03f")+"$"], fontsize=12, ha="left")
    tick_labels = ax3.xaxis.get_majorticklabels()
    tick_labels[0].set_transform(tick_labels[0].get_transform(
    ) + matplotlib.transforms.ScaledTranslation(-10/72., 0, fig.dpi_scale_trans))
    tick_labels[1].set_transform(tick_labels[1].get_transform(
    ) + matplotlib.transforms.ScaledTranslation(12/72., 0, fig.dpi_scale_trans))
    tick_labels[1].set_color("#999999")
    ax3.spines['right'].set_visible(False)
    ax3.spines['top'].set_visible(False)
    ax3.spines['left'].set_visible(False)

    # adjust the position of the E[f(X)] = x.xx label
    tick_labels = ax2.xaxis.get_majorticklabels()
    tick_labels[0].set_transform(tick_labels[0].get_transform(
    ) + matplotlib.transforms.ScaledTranslation(-20/72., 0, fig.dpi_scale_trans))
    tick_labels[1].set_transform(tick_labels[1].get_transform(
    ) + matplotlib.transforms.ScaledTranslation(22/72., -1/72., fig.dpi_scale_trans))

    tick_labels[1].set_color("#999999")

    # color the y tick labels that have the feature values as gray
    # (these fall behind the black ones with just the feature name)
    tick_labels = ax.yaxis.get_majorticklabels()
    for i in range(num_features):
        tick_labels[i].set_color("#999999")

    if show:
        plt.show()
    else:
        return plt.gcf()


def waterfall_legacy(expected_value, shap_values=None, features=None, feature_names=None, max_display=10, show=True):
    """ Plots an explantion of a single prediction as a waterfall plot.

    The SHAP value of a feature represents the impact of the evidence provided by that feature on the model's
    output. The waterfall plot is designed to visually display how the SHAP values (evidence) of each feature
    move the model output from our prior expectation under the background data distribution, to the final model
    prediction given the evidence of all the features. Features are sorted by the magnitude of their SHAP values
    with the smallest magnitude features grouped together at the bottom of the plot when the number of features
    in the models exceeds the max_display parameter.

    Parameters
    ----------
    expected_value : float
        This is the reference value that the feature contributions start from. For SHAP values it should
        be the value of explainer.expected_value.

    shap_values : numpy.array
        One dimensional array of SHAP values.

    features : numpy.array
        One dimensional array of feature values. This provides the values of all the
        features, and should be the same shape as the shap_values argument.

    feature_names : list
        List of feature names (# features).

    max_display : str
        The maximum number of features to plot.

    show : bool
        Whether matplotlib.pyplot.show() is called before returning. Setting this to False allows the plot
        to be customized further after it has been created.
    """

    # Turn off interactive plot when not calling plt.show
    if show is False:
        plt.ioff()

    # support passing an explanation object
    upper_bounds = None
    lower_bounds = None
    if str(type(expected_value)).endswith("Explanation'>"):
        shap_exp = expected_value
        expected_value = shap_exp.expected_value
        shap_values = shap_exp.values
        features = shap_exp.data
        feature_names = shap_exp.feature_names
        lower_bounds = getattr(shap_exp, "lower_bounds", None)
        upper_bounds = getattr(shap_exp, "upper_bounds", None)

    # make sure we only have a single output to explain
    if (type(expected_value) == np.ndarray and len(expected_value) > 0) or type(expected_value) == list:
        raise Exception("waterfall_plot requires a scalar expected_value of the model output as the first "
                        "parameter, but you have passed an array as the first parameter! "
                        "Try shap.waterfall_plot(explainer.expected_value[0], shap_values[0], X[0]) or "
                        "for multi-output models try "
                        "shap.waterfall_plot(explainer.expected_value[0], shap_values[0][0], X[0]).")

    # make sure we only have a single explanation to plot
    if len(shap_values.shape) == 2:
        raise Exception(
            "The waterfall_plot can currently only plot a single explanation but a matrix of explanations was passed!")

    # unwrap pandas series
    if safe_isinstance(features, "pandas.core.series.Series"):
        if feature_names is None:
            feature_names = list(features.index)
        features = features.values

    # fallback feature names
    if feature_names is None:
        feature_names = np.array([labels['FEATURE'] % str(i) for i in range(len(shap_values))])

    # init variables we use for tracking the plot locations
    num_features = min(max_display, len(shap_values))
    row_height = 0.5
    rng = range(num_features - 1, -1, -1)
    order = np.argsort(-np.abs(shap_values))
    pos_lefts = []
    pos_inds = []
    pos_widths = []
    pos_low = []
    pos_high = []
    neg_lefts = []
    neg_inds = []
    neg_widths = []
    neg_low = []
    neg_high = []
    loc = expected_value + shap_values.sum()
    yticklabels = ["" for i in range(num_features + 1)]

    # size the plot based on how many features we are plotting
    plt.gcf().set_size_inches(8, num_features * row_height + 1.5)

    # see how many individual (vs. grouped at the end) features we are plotting
    if num_features == len(shap_values):
        num_individual = num_features
    else:
        num_individual = num_features - 1

    # compute the locations of the individual features and plot the dashed connecting lines
    for i in range(num_individual):
        sval = shap_values[order[i]]
        loc -= sval
        if sval >= 0:
            pos_inds.append(rng[i])
            pos_widths.append(sval)
            if lower_bounds is not None:
                pos_low.append(lower_bounds[order[i]])
                pos_high.append(upper_bounds[order[i]])
            pos_lefts.append(loc)
        else:
            neg_inds.append(rng[i])
            neg_widths.append(sval)
            if lower_bounds is not None:
                neg_low.append(lower_bounds[order[i]])
                neg_high.append(upper_bounds[order[i]])
            neg_lefts.append(loc)
        if num_individual != num_features or i + 4 < num_individual:
            plt.plot([loc, loc], [rng[i] - 1 - 0.4, rng[i] + 0.4],
                     color="#bbbbbb", linestyle="--", linewidth=0.5, zorder=-1)
        if features is None:
            yticklabels[rng[i]] = feature_names[order[i]]
        else:
            yticklabels[rng[i]] = format_value(features[order[i]], "%0.03f") + " = " + feature_names[order[i]]

    # add a last grouped feature to represent the impact of all the features we didn't show
    if num_features < len(shap_values):
        yticklabels[0] = "%d other features" % (len(shap_values) - num_features + 1)
        remaining_impact = expected_value - loc
        if remaining_impact < 0:
            pos_inds.append(0)
            pos_widths.append(-remaining_impact)
            pos_lefts.append(loc + remaining_impact)
            c = colors.red_rgb
        else:
            neg_inds.append(0)
            neg_widths.append(-remaining_impact)
            neg_lefts.append(loc + remaining_impact)
            c = colors.blue_rgb

    points = pos_lefts + list(np.array(pos_lefts) + np.array(pos_widths)) + neg_lefts + \
        list(np.array(neg_lefts) + np.array(neg_widths))
    dataw = np.max(points) - np.min(points)

    # draw invisible bars just for sizing the axes
    label_padding = np.array([0.1*dataw if w < 1 else 0 for w in pos_widths])
    plt.barh(pos_inds, np.array(pos_widths) + label_padding + 0.02*dataw,
             left=np.array(pos_lefts) - 0.01*dataw, color=colors.red_rgb, alpha=0)
    label_padding = np.array([-0.1*dataw if -w < 1 else 0 for w in neg_widths])
    plt.barh(neg_inds, np.array(neg_widths) + label_padding - 0.02*dataw,
             left=np.array(neg_lefts) + 0.01*dataw, color=colors.blue_rgb, alpha=0)

    # define variable we need for plotting the arrows
    head_length = 0.08
    bar_width = 0.8
    xlen = plt.xlim()[1] - plt.xlim()[0]
    fig = plt.gcf()
    ax = plt.gca()
    xticks = ax.get_xticks()
    bbox = ax.get_window_extent().transformed(fig.dpi_scale_trans.inverted())
    width, height = bbox.width, bbox.height
    bbox_to_xscale = xlen/width
    hl_scaled = bbox_to_xscale * head_length
    renderer = fig.canvas.get_renderer()

    # draw the positive arrows
    for i in range(len(pos_inds)):
        dist = pos_widths[i]
        arrow_obj = plt.arrow(
            pos_lefts[i], pos_inds[i], max(dist-hl_scaled, 0.000001), 0,
            head_length=min(dist, hl_scaled),
            color=colors.red_rgb, width=bar_width,
            head_width=bar_width
        )

        if pos_low is not None and i < len(pos_low):
            plt.errorbar(
                pos_lefts[i] + pos_widths[i], pos_inds[i],
                xerr=np.array([[pos_widths[i] - pos_low[i]], [pos_high[i] - pos_widths[i]]]),
                ecolor=colors.light_red_rgb
            )

        txt_obj = plt.text(
            pos_lefts[i] + 0.5*dist, pos_inds[i], format_value(pos_widths[i], '%+0.02f'),
            horizontalalignment='center', verticalalignment='center', color="white",
            fontsize=12
        )
        text_bbox = txt_obj.get_window_extent(renderer=renderer)
        arrow_bbox = arrow_obj.get_window_extent(renderer=renderer)

        # if the text overflows the arrow then draw it after the arrow
        if text_bbox.width > arrow_bbox.width:
            txt_obj.remove()

            txt_obj = plt.text(
                pos_lefts[i] + (5/72)*bbox_to_xscale + dist, pos_inds[i], format_value(pos_widths[i], '%+0.02f'),
                horizontalalignment='left', verticalalignment='center', color=colors.red_rgb,
                fontsize=12
            )

    # draw the negative arrows
    for i in range(len(neg_inds)):
        dist = neg_widths[i]

        arrow_obj = plt.arrow(
            neg_lefts[i], neg_inds[i], -max(-dist-hl_scaled, 0.000001), 0,
            head_length=min(-dist, hl_scaled),
            color=colors.blue_rgb, width=bar_width,
            head_width=bar_width
        )

        if neg_low is not None and i < len(neg_low):
            plt.errorbar(
                neg_lefts[i] + neg_widths[i], neg_inds[i],
                xerr=np.array([[neg_widths[i] - neg_low[i]], [neg_high[i] - neg_widths[i]]]),
                ecolor=colors.light_blue_rgb
            )

        txt_obj = plt.text(
            neg_lefts[i] + 0.5*dist, neg_inds[i], format_value(neg_widths[i], '%+0.02f'),
            horizontalalignment='center', verticalalignment='center', color="white",
            fontsize=12
        )
        text_bbox = txt_obj.get_window_extent(renderer=renderer)
        arrow_bbox = arrow_obj.get_window_extent(renderer=renderer)

        # if the text overflows the arrow then draw it after the arrow
        if text_bbox.width > arrow_bbox.width:
            txt_obj.remove()

            txt_obj = plt.text(
                neg_lefts[i] - (5/72)*bbox_to_xscale + dist, neg_inds[i], format_value(neg_widths[i], '%+0.02f'),
                horizontalalignment='right', verticalalignment='center', color=colors.blue_rgb,
                fontsize=12
            )

    # draw the y-ticks twice, once in gray and then again with just the feature names in black
    plt.yticks(list(range(num_features))*2, yticklabels[:-1] +
               [l.split('=')[-1] for l in yticklabels[:-1]], fontsize=13)

    # put horizontal lines for each feature row
    for i in range(num_features):
        plt.axhline(i, color="#cccccc", lw=0.5, dashes=(1, 5), zorder=-1)

    # mark the prior expected value and the model prediction
    plt.axvline(expected_value, 0, 1/num_features, color="#bbbbbb", linestyle="--", linewidth=0.5, zorder=-1)
    fx = expected_value + shap_values.sum()
    plt.axvline(fx, 0, 1, color="#bbbbbb", linestyle="--", linewidth=0.5, zorder=-1)

    # clean up the main axis
    plt.gca().xaxis.set_ticks_position('bottom')
    plt.gca().yaxis.set_ticks_position('none')
    plt.gca().spines['right'].set_visible(False)
    plt.gca().spines['top'].set_visible(False)
    plt.gca().spines['left'].set_visible(False)
    ax.tick_params(labelsize=13)
    #plt.xlabel("\nModel output", fontsize=12)

    # draw the E[f(X)] tick mark
    xmin, xmax = ax.get_xlim()
    ax2 = ax.twiny()
    ax2.set_xlim(xmin, xmax)
    ax2.set_xticks([expected_value, expected_value])
    ax2.set_xticklabels(["\n$E[f(X)]$", "\n$ = "+format_value(expected_value, "%0.03f")+"$"], fontsize=12, ha="left")
    ax2.spines['right'].set_visible(False)
    ax2.spines['top'].set_visible(False)
    ax2.spines['left'].set_visible(False)

    # draw the f(x) tick mark
    ax3 = ax2.twiny()
    ax3.set_xlim(xmin, xmax)
    ax3.set_xticks([expected_value + shap_values.sum()] * 2)
    ax3.set_xticklabels(["$f(x)$", "$ = "+format_value(fx, "%0.03f")+"$"], fontsize=12, ha="left")
    tick_labels = ax3.xaxis.get_majorticklabels()
    tick_labels[0].set_transform(tick_labels[0].get_transform(
    ) + matplotlib.transforms.ScaledTranslation(-10/72., 0, fig.dpi_scale_trans))
    tick_labels[1].set_transform(tick_labels[1].get_transform(
    ) + matplotlib.transforms.ScaledTranslation(12/72., 0, fig.dpi_scale_trans))
    tick_labels[1].set_color("#999999")
    ax3.spines['right'].set_visible(False)
    ax3.spines['top'].set_visible(False)
    ax3.spines['left'].set_visible(False)

    # adjust the position of the E[f(X)] = x.xx label
    tick_labels = ax2.xaxis.get_majorticklabels()
    tick_labels[0].set_transform(tick_labels[0].get_transform(
    ) + matplotlib.transforms.ScaledTranslation(-20/72., 0, fig.dpi_scale_trans))
    tick_labels[1].set_transform(tick_labels[1].get_transform(
    ) + matplotlib.transforms.ScaledTranslation(22/72., -1/72., fig.dpi_scale_trans))
    tick_labels[1].set_color("#999999")

    # color the y tick labels that have the feature values as gray
    # (these fall behind the black ones with just the feature name)
    tick_labels = ax.yaxis.get_majorticklabels()
    for i in range(num_features):
        tick_labels[i].set_color("#999999")

    if show:
        plt.show()
    else:
        return plt.gcf()<|MERGE_RESOLUTION|>--- conflicted
+++ resolved
@@ -43,13 +43,7 @@
         plt.ioff()
 
     base_values = shap_values.base_values
-<<<<<<< HEAD
-    
     features = shap_values.display_data if shap_values.display_data is not None else shap_values.data
-=======
-
-    features = shap_values.data
->>>>>>> 14b0c064
     feature_names = shap_values.feature_names
     lower_bounds = getattr(shap_values, "lower_bounds", None)
     upper_bounds = getattr(shap_values, "upper_bounds", None)
