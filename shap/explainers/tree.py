import numpy as np
import multiprocessing
import sys
import json
import os
import struct
from distutils.version import LooseVersion
from .explainer import Explainer
from ..common import assert_import, record_import_error, DenseData

try:
    from .. import _cext
except ImportError as e:
    record_import_error("cext", "C extension was not built during install!", e)

try:
    import xgboost
except ImportError as e:
    record_import_error("xgboost", "XGBoost could not be imported!", e)

try:
    import lightgbm
except ImportError as e:
    record_import_error("lightgbm", "LightGBM could not be imported!", e)

try:
    import catboost
except ImportError as e:
    record_import_error("catboost", "CatBoost could not be imported!", e)

output_transform_codes = {
    "identity": 0,
    "logistic": 1,
    "logistic_nlogloss": 2,
    "squared_loss": 3
}

feature_dependence_codes = {
    "independent": 0,
    "tree_path_dependent": 1,
    "global_path_dependent": 2
}

class TreeExplainer(Explainer):
    """Uses Tree SHAP algorithms to explain the output of ensemble tree models.

    Tree SHAP is a fast and exact method to estimate SHAP values for tree models and ensembles of trees,
    under several different possible assumptions about feature dependence. It depends on fast C++
    implementations either inside an externel model package or in the local compiled C extention.

    Parameters
    ----------
    model : model object
        The tree based machine learning model that we want to explain. XGBoost, LightGBM, CatBoost,
        and most tree-based scikit-learn models are supported.

    data : numpy.array or pandas.DataFrame
        The background dataset to use for integrating out features. This argument is optional when
        feature_dependence="tree_path_dependent", since in that case we can use the number of training
        samples that went down each tree path as our background dataset (this is recorded in the model object).

    feature_dependence : "tree_path_dependent" (default) or "independent"
        Since SHAP values rely on conditional expectations we need to decide how to handle correlated
        (or otherwise dependent) input features. The default "tree_path_dependent" approach is to just
        follow the trees and use the number of training examples that went down each leaf to represent
        the background distribution. This approach repects feature dependecies along paths in the trees.
        However, for non-linear marginal transforms (like explaining the model loss)  we don't yet
        have fast algorithms that respect the tree path dependence, so instead we offer an "independent"
        approach that breaks the dependencies between features, but allows us to explain non-linear
        transforms of the model's output. Note that the "independent" option requires a background
        dataset and its runtime scales linearly with the size of the background dataset you use. Anywhere
        from 100 to 1000 random background samples are good sizes to use.
    
    model_output : "margin", "probability", or "log_loss"
        What output of the model should be explained. If "margin" then we explain the raw output of the
        trees, which varies by model (for binary classification in XGBoost this is the log odds ratio).
        If "probability" then we explain the output of the model transformed into probability space
        (note that this means the SHAP values now sum to the probability output of the model). If "log_loss"
        then we explain the log base e of the model loss function, so that the SHAP values sum up to the
        log loss of the model for each sample. This is helpful for breaking down model performance by feature.
        Currently the probability and log_loss options are only supported when feature_dependence="independent".
    """

    def __init__(self, model, data = None, model_output = "margin", feature_dependence = "tree_path_dependent"):
        if str(type(data)).endswith("pandas.core.frame.DataFrame'>"):
            self.data = data.values
        elif isinstance(data, DenseData):
            self.data = data.data
        else:
            self.data = data
        self.data_missing = None if self.data is None else np.isnan(self.data)
        self.model_output = model_output
        self.feature_dependence = feature_dependence
        self.expected_value = None
        self.model = TreeEnsemble(model, self.data, self.data_missing)

        assert feature_dependence in feature_dependence_codes, "Invalid feature_dependence option!"

        # check for unsupported combinations of feature_dependence and model_outputs
        if feature_dependence == "tree_path_dependent":
            assert model_output == "margin", "Only margin model_output is supported for feature_dependence=\"tree_path_dependent\""
        else:   
            assert data is not None, "A background dataset must be provided unless you are using feature_dependence=\"tree_path_dependent\"!"

        if model_output != "margin":
            if self.model.objective is None and self.model.tree_output is None:
                raise Exception("Model does have a known objective or output type! When model_output is " \
                                "not \"margin\" then we need to know the model's objective or link function.")

        # A bug in XGBoost fixed in v0.81 makes XGBClassifier fail to give margin outputs
        if str(type(model)).endswith("xgboost.sklearn.XGBClassifier'>") and model_output != "margin":
            assert_import("xgboost")
            assert LooseVersion(xgboost.__version__) >= LooseVersion('0.81'), \
                "A bug in XGBoost fixed in v0.81 makes XGBClassifier fail to give margin outputs! Please upgrade to XGBoost >= v0.81!"
        
        # compute the expected value if we have a parsed tree for the cext
        if self.model_output == "logloss":
            self.expected_value = self.__dynamic_expected_value
        elif data is not None:
            self.expected_value = self.model.predict(self.data, output=model_output).mean(0)
        elif hasattr(self.model, "node_sample_weight"):
            self.expected_value = self.model.values[:,0].sum(0)
            self.expected_value += self.model.base_offset

    def __dynamic_expected_value(self, y):
        """ This computes the expected value conditioned on the given label value.
        """

        return self.model.predict(self.data, np.ones(self.data.shape[0]) * y, output=self.model_output).mean(0)
        
    def shap_values(self, X, y=None, tree_limit=None, approximate=False):
        """ Estimate the SHAP values for a set of samples.

        Parameters
        ----------
        X : numpy.array, pandas.DataFrame or catboost.Pool (for catboost)
            A matrix of samples (# samples x # features) on which to explain the model's output.

        y : numpy.array
            An array of label values for each sample. Used when explaining loss functions.

        tree_limit : None (default) or int 
            Limit the number of trees used by the model. By default None means no use the limit of the
            original model, and -1 means no limit.

        approximate : bool
            Run fast, but only roughly approximate the Tree SHAP values. This runs a method
            previously proposed by Saabas which only considers a single feature ordering. Take care
            since this does not have the consistency guarantees of Shapley values and places too
            much weight on lower splits in the tree.

        Returns
        -------
        For models with a single output this returns a matrix of SHAP values
        (# samples x # features). Each row sums to the difference between the model output for that
        sample and the expected value of the model output (which is stored in the expected_value
        attribute of the explainer when it is constant). For models with vector outputs this returns
        a list of such matrices, one for each output.
        """

        # see if we have a default tree_limit in place.
        if tree_limit is None:
            tree_limit = -1 if self.model.tree_limit is None else self.model.tree_limit

        # shortcut using the C++ version of Tree SHAP in XGBoost, LightGBM, and CatBoost
        if self.feature_dependence == "tree_path_dependent" and self.model.model_type != "internal" and self.data is None:
            phi = None
            if self.model.model_type == "xgboost":
                assert_import("xgboost")
                if not str(type(X)).endswith("xgboost.core.DMatrix'>"):
                    X = xgboost.DMatrix(X)
                if tree_limit == -1:
                    tree_limit = 0
                phi = self.model.original_model.predict(
                    X, ntree_limit=tree_limit, pred_contribs=True,
                    approx_contribs=approximate, validate_features=False
                )
            
            elif self.model.model_type == "lightgbm":
                assert not approximate, "approximate=True is not supported for LightGBM models!"
                phi = self.model.original_model.predict(X, num_iteration=tree_limit, pred_contrib=True)
                if phi.shape[1] != X.shape[1] + 1:
                    phi = phi.reshape(X.shape[0], phi.shape[1]//(X.shape[1]+1), X.shape[1]+1)
            
            elif self.model.model_type == "catboost": # thanks to the CatBoost team for implementing this...
                assert not approximate, "approximate=True is not supported for CatBoost models!"
                assert tree_limit == -1, "tree_limit is not yet supported for CatBoost models!"
                if type(X) != catboost.Pool:
                    X = catboost.Pool(X)
                phi = self.model.original_model.get_feature_importance(data=X, fstr_type='ShapValues')

            # note we pull off the last column and keep it as our expected_value
            if phi is not None:
                if len(phi.shape) == 3:
                    self.expected_value = [phi[0, i, -1] for i in range(phi.shape[1])]
                    return [phi[:, i, :-1] for i in range(phi.shape[1])]
                else:
                    self.expected_value = phi[0, -1]
                    return phi[:, :-1]

        # convert dataframes
        orig_X = X
        if str(type(X)).endswith("pandas.core.series.Series'>"):
            X = X.values
        elif str(type(X)).endswith("pandas.core.frame.DataFrame'>"):
            X = X.values
        flat_output = False
        if len(X.shape) == 1:
            flat_output = True
            X = X.reshape(1, X.shape[0])
        if X.dtype != self.model.dtype:
            X = X.astype(self.model.dtype)
        X_missing = np.isnan(X, dtype=np.bool)
        assert str(type(X)).endswith("'numpy.ndarray'>"), "Unknown instance type: " + str(type(X))
        assert len(X.shape) == 2, "Passed input data matrix X must have 1 or 2 dimensions!"

        if tree_limit < 0 or tree_limit > self.model.values.shape[0]:
            tree_limit = self.model.values.shape[0]
        
        if self.model_output == "logloss":
            assert y is not None, "Both samples and labels must be provided when explaining the loss (i.e. `explainer.shap_values(X, y)`)!"
            assert X.shape[0] == len(y), "The number of labels (%d) does not match the number of samples to explain (%d)!" % (len(y), X.shape[0])
        transform = self.model.get_transform(self.model_output)

        if self.feature_dependence == "tree_path_dependent":
            assert self.model.fully_defined_weighting, "The background dataset you provided does not cover all the leaves in the model, " \
                                                       "so TreeExplainer cannot run with the feature_dependence=\"tree_path_dependent\" option! " \
                                                       "Try providing a larger background dataset, or using feature_dependence=\"independent\"."
 
        # run the core algorithm using the C extension
        assert_import("cext")
        phi = np.zeros((X.shape[0], X.shape[1]+1, self.model.n_outputs))
        if not approximate:
            _cext.dense_tree_shap(
                self.model.children_left, self.model.children_right, self.model.children_default,
                self.model.features, self.model.thresholds, self.model.values, self.model.node_sample_weight,
                self.model.max_depth, X, X_missing, y, self.data, self.data_missing, tree_limit,
                self.model.base_offset, phi, feature_dependence_codes[self.feature_dependence],
                output_transform_codes[transform], False
            )
        else:
            _cext.dense_tree_saabas(
                self.model.children_left, self.model.children_right, self.model.children_default,
                self.model.features, self.model.thresholds, self.model.values,
                self.model.max_depth, tree_limit, self.model.base_offset, output_transform_codes[transform], 
                X, X_missing, y, phi
            )

        # note we pull off the last column and keep it as our expected_value
        if self.model.n_outputs == 1:
            if self.model_output != "logloss":
                self.expected_value = phi[0, -1, 0]
            if flat_output:
                return phi[0, :-1, 0]
            else:
                return phi[:, :-1, 0]
        else:
            if self.model_output != "logloss":
                self.expected_value = [phi[0, -1, i] for i in range(phi.shape[2])]
            if flat_output:
                return [phi[0, :-1, i] for i in range(self.model.n_outputs)]
            else:
                return [phi[:, :-1, i] for i in range(self.model.n_outputs)]

    def shap_interaction_values(self, X, y=None, tree_limit=None):
        """ Estimate the SHAP interaction values for a set of samples.

        Parameters
        ----------
        X : numpy.array, pandas.DataFrame or catboost.Pool (for catboost)
            A matrix of samples (# samples x # features) on which to explain the model's output.

        y : numpy.array
            An array of label values for each sample. Used when explaining loss functions (not yet supported).

        tree_limit : None (default) or int 
            Limit the number of trees used by the model. By default None means no use the limit of the
            original model, and -1 means no limit.

        Returns
        -------
        For models with a single output this returns a tensor of SHAP values
        (# samples x # features x # features). The matrix (# features x # features) for each sample sums
        to the difference between the model output for that sample and the expected value of the model output
        (which is stored in the expected_value attribute of the explainer). Each row of this matrix sums to the
        SHAP value for that feature for that sample. The diagonal entries of the matrix represent the
        "main effect" of that feature on the prediction and the symmetric off-diagonal entries represent the
        interaction effects between all pairs of features for that sample. For models with vector outputs
        this returns a list of tensors, one for each output.
        """

        assert self.model_output == "margin", "Only model_output = \"margin\" is supported for SHAP interaction values right now!"
        assert self.feature_dependence == "tree_path_dependent", "Only feature_dependence = \"tree_path_dependent\" is supported for SHAP interaction values right now!"
        transform = "identity"

        # see if we have a default tree_limit in place.
        if tree_limit is None:
            tree_limit = -1 if self.model.tree_limit is None else self.model.tree_limit

        # shortcut using the C++ version of Tree SHAP in XGBoost
        if self.model.model_type == "xgboost":
            assert_import("xgboost")
            if not str(type(X)).endswith("xgboost.core.DMatrix'>"):
                X = xgboost.DMatrix(X)
            if tree_limit == -1:
                tree_limit = 0
            phi = self.model.original_model.predict(X, ntree_limit=tree_limit, pred_interactions=True)

            # note we pull off the last column and keep it as our expected_value
            if len(phi.shape) == 4:
                self.expected_value = [phi[0, i, -1, -1] for i in range(phi.shape[1])]
                return [phi[:, i, :-1, :-1] for i in range(phi.shape[1])]
            else:
                self.expected_value = phi[0, -1, -1]
                return phi[:, :-1, :-1]

        # convert dataframes
        if str(type(X)).endswith("pandas.core.series.Series'>"):
            X = X.values
        elif str(type(X)).endswith("pandas.core.frame.DataFrame'>"):
            X = X.values
        flat_output = False
        if len(X.shape) == 1:
            flat_output = True
            X = X.reshape(1, X.shape[0])
        if X.dtype != self.model.dtype:
            X = X.astype(self.model.dtype)
        X_missing = np.isnan(X, dtype=np.bool)
        assert str(type(X)).endswith("'numpy.ndarray'>"), "Unknown instance type: " + str(type(X))
        assert len(X.shape) == 2, "Passed input data matrix X must have 1 or 2 dimensions!"

        if tree_limit < 0 or tree_limit > self.model.values.shape[0]:
            tree_limit = self.model.values.shape[0]

        # run the core algorithm using the C extension
        assert_import("cext")
        phi = np.zeros((X.shape[0], X.shape[1]+1, X.shape[1]+1, self.model.n_outputs))
        _cext.dense_tree_shap(
            self.model.children_left, self.model.children_right, self.model.children_default,
            self.model.features, self.model.thresholds, self.model.values, self.model.node_sample_weight,
            self.model.max_depth, X, X_missing, y, self.data, self.data_missing, tree_limit,
            self.model.base_offset, phi, feature_dependence_codes[self.feature_dependence],
            output_transform_codes[transform], True
        )

        # note we pull off the last column and keep it as our expected_value
        if self.model.n_outputs == 1:
            self.expected_value = phi[0, -1, -1, 0]
            if flat_output:
                return phi[0, :-1, :-1, 0]
            else:
                return phi[:, :-1, :-1, 0]
        else:
            self.expected_value = [phi[0, -1, -1, i] for i in range(phi.shape[3])]
            if flat_output:
                return [phi[0, :-1, :-1, i] for i in range(self.model.n_outputs)]
            else:
                return [phi[:, :-1, :-1, i] for i in range(self.model.n_outputs)]


class TreeEnsemble:
    """ An ensemble of decision trees.

    This object provides a common interface to many different types of models.
    """

    def __init__(self, model, data=None, data_missing=None):
        self.model_type = "internal"
        self.trees = None
        less_than_or_equal = True
        self.base_offset = 0
        self.objective = None # what we explain when explaining the loss of the model
        self.tree_output = None # what are the units of the values in the leaves of the trees
        self.dtype = np.float64 # for sklearn we need to use np.float32 to always get exact matches to their predictions
        self.data = data
        self.data_missing = data_missing
        self.fully_defined_weighting = True # does the background dataset land in every leaf (making it valid for the tree_path_dependent method)
        self.tree_limit = None # used for limiting the number of trees we use by default (like from early stopping) 

        # we use names like keras
        objective_name_map = {
            "mse": "squared_error",
            "friedman_mse": "squared_error",
            "reg:linear": "squared_error",
            "regression": "squared_error",
            "regression_l2": "squared_error",
            "mae": "absolute_error",
            "gini": "binary_crossentropy",
            "entropy": "binary_crossentropy",
            "binary:logistic": "binary_crossentropy",
            "binary_logloss": "binary_crossentropy",
            "binary": "binary_crossentropy"
        }

        tree_output_name_map = {
            "regression": "raw_value",
            "regression_l2": "squared_error",
            "reg:linear": "raw_value",
            "binary:logistic": "log_odds",
            "binary_logloss": "log_odds",
            "binary": "log_odds"
        }

        if type(model) == list and type(model[0]) == Tree:
            self.trees = model
        elif str(type(model)).endswith("sklearn.ensemble.forest.RandomForestRegressor'>"):
            self.dtype = np.float32
            scaling = 1.0 / len(model.estimators_) # output is average of trees
            self.trees = [Tree(e.tree_, scaling=scaling, data=data, data_missing=data_missing) for e in model.estimators_]
            self.objective = objective_name_map.get(model.criterion, None)
            self.tree_output = "raw_value"
        elif str(type(model)).endswith("skopt.learning.forest.RandomForestRegressor'>"):
            self.dtype = np.float32
            scaling = 1.0 / len(model.estimators_) # output is average of trees
            self.trees = [Tree(e.tree_, scaling=scaling, data=data, data_missing=data_missing) for e in model.estimators_]
            self.objective = objective_name_map.get(model.criterion, None)
            self.tree_output = "raw_value"
        elif str(type(model)).endswith("sklearn.ensemble.forest.ExtraTreesRegressor'>"):
            self.dtype = np.float32
            scaling = 1.0 / len(model.estimators_) # output is average of trees
            self.trees = [Tree(e.tree_, scaling=scaling, data=data, data_missing=data_missing) for e in model.estimators_]
            self.objective = objective_name_map.get(model.criterion, None)
            self.tree_output = "raw_value"
        elif str(type(model)).endswith("skopt.learning.forest.ExtraTreesRegressor'>"):
            self.dtype = np.float32
            scaling = 1.0 / len(model.estimators_) # output is average of trees
            self.trees = [Tree(e.tree_, scaling=scaling, data=data, data_missing=data_missing) for e in model.estimators_]
            self.objective = objective_name_map.get(model.criterion, None)
            self.tree_output = "raw_value"
        elif str(type(model)).endswith("sklearn.tree.tree.DecisionTreeRegressor'>"):
            self.dtype = np.float32
            self.trees = [Tree(model.tree_, data=data, data_missing=data_missing)]
            self.objective = objective_name_map.get(model.criterion, None)
            self.tree_output = "raw_value"
        elif str(type(model)).endswith("sklearn.tree.tree.DecisionTreeClassifier'>"):
            self.dtype = np.float32
            self.trees = [Tree(model.tree_, normalize=True, data=data, data_missing=data_missing)]
            self.objective = objective_name_map.get(model.criterion, None)
            self.tree_output = "probability"
        elif str(type(model)).endswith("sklearn.ensemble.forest.RandomForestClassifier'>"):
            self.dtype = np.float32
            scaling = 1.0 / len(model.estimators_) # output is average of trees
            self.trees = [Tree(e.tree_, normalize=True, scaling=scaling, data=data, data_missing=data_missing) for e in model.estimators_]
            self.objective = objective_name_map.get(model.criterion, None)
            self.tree_output = "probability"
        elif str(type(model)).endswith("sklearn.ensemble.forest.ExtraTreesClassifier'>"): # TODO: add unit test for this case
            self.dtype = np.float32
            scaling = 1.0 / len(model.estimators_) # output is average of trees
            self.trees = [Tree(e.tree_, normalize=True, scaling=scaling, data=data, data_missing=data_missing) for e in model.estimators_]
            self.objective = objective_name_map.get(model.criterion, None)
            self.tree_output = "probability"
        elif str(type(model)).endswith("sklearn.ensemble.gradient_boosting.GradientBoostingRegressor'>"):
            self.dtype = np.float32

            # currently we only support the mean and quantile estimators
            if str(type(model.init_)).endswith("ensemble.gradient_boosting.MeanEstimator'>"):
                self.base_offset = model.init_.mean
            elif str(type(model.init_)).endswith("ensemble.gradient_boosting.QuantileEstimator'>"):
                self.base_offset = model.init_.quantile
            else:
                assert False, "Unsupported init model type: " + str(type(model.init_))

            self.trees = [Tree(e.tree_, scaling=model.learning_rate, data=data, data_missing=data_missing) for e in model.estimators_[:,0]]
            self.objective = objective_name_map.get(model.criterion, None)
            self.tree_output = "raw_value"
        elif str(type(model)).endswith("sklearn.ensemble.gradient_boosting.GradientBoostingClassifier'>"):
            self.dtype = np.float32
            
            # currently we only support the logs odds estimator
            if str(type(model.init_)).endswith("ensemble.gradient_boosting.LogOddsEstimator'>"):
                self.base_offset = model.init_.prior
                self.tree_output = "log_odds"
            else:
                assert False, "Unsupported init model type: " + str(type(model.init_))

            self.trees = [Tree(e.tree_, scaling=model.learning_rate, data=data, data_missing=data_missing) for e in model.estimators_[:,0]]
            self.objective = objective_name_map.get(model.criterion, None)
        elif str(type(model)).endswith("xgboost.core.Booster'>"):
            assert_import("xgboost")
            self.original_model = model
            self.model_type = "xgboost"
            xgb_loader = XGBTreeModelLoader(self.original_model)
            self.trees = xgb_loader.get_trees(data=data, data_missing=data_missing)
            self.base_offset = xgb_loader.base_score
            less_than_or_equal = False
            self.objective = objective_name_map.get(xgb_loader.name_obj, None)
            self.tree_output = tree_output_name_map.get(xgb_loader.name_obj, None)
        elif str(type(model)).endswith("xgboost.sklearn.XGBClassifier'>"):
            assert_import("xgboost")
            self.dtype = np.float32
            self.model_type = "xgboost"
            self.original_model = model.get_booster()
            xgb_loader = XGBTreeModelLoader(self.original_model)
            self.trees = xgb_loader.get_trees(data=data, data_missing=data_missing)
            self.base_offset = xgb_loader.base_score
            less_than_or_equal = False
            self.objective = objective_name_map.get(xgb_loader.name_obj, None)
            self.tree_output = tree_output_name_map.get(xgb_loader.name_obj, None)
            self.tree_limit = getattr(model, "best_ntree_limit", None)
        elif str(type(model)).endswith("xgboost.sklearn.XGBRegressor'>"):
            assert_import("xgboost")
            self.original_model = model.get_booster()
            self.model_type = "xgboost"
            xgb_loader = XGBTreeModelLoader(self.original_model)
            self.trees = xgb_loader.get_trees(data=data, data_missing=data_missing)
            self.base_offset = xgb_loader.base_score
            less_than_or_equal = False
            self.objective = objective_name_map.get(xgb_loader.name_obj, None)
            self.tree_output = tree_output_name_map.get(xgb_loader.name_obj, None)
            self.tree_limit = getattr(model, "best_ntree_limit", None)
        elif str(type(model)).endswith("xgboost.sklearn.XGBRanker'>"):
            assert_import("xgboost")
            self.original_model = model.get_booster()
            self.model_type = "xgboost"
            xgb_loader = XGBTreeModelLoader(self.original_model)
            self.trees = xgb_loader.get_trees(data=data, data_missing=data_missing)
            self.base_offset = xgb_loader.base_score
            less_than_or_equal = False
            # Note: for ranker, leaving tree_output and objective as None as they
            # are not implemented in native code yet
            self.tree_limit = getattr(model, "best_ntree_limit", None)
        elif str(type(model)).endswith("lightgbm.basic.Booster'>"):
            assert_import("lightgbm")
            self.model_type = "lightgbm"
            self.original_model = model
            tree_info = self.original_model.dump_model()["tree_info"]
            try:
                self.trees = [Tree(e, data=data, data_missing=data_missing) for e in tree_info]
            except:
                self.trees = None # we get here because the cext can't handle categorical splits yet
            
            self.objective = objective_name_map.get(model.params.get("objective", "regression"), None)
            self.tree_output = tree_output_name_map.get(model.params.get("objective", "regression"), None)
            
        elif str(type(model)).endswith("lightgbm.sklearn.LGBMRegressor'>"):
            assert_import("lightgbm")
            self.model_type = "lightgbm"
            self.original_model = model.booster_
            tree_info = self.original_model.dump_model()["tree_info"]
            try:
                self.trees = [Tree(e, data=data, data_missing=data_missing) for e in tree_info]
            except:
                self.trees = None # we get here because the cext can't handle categorical splits yet
            self.objective = objective_name_map.get(model.objective, None)
            self.tree_output = tree_output_name_map.get(model.objective, None)
            if model.objective is None:
                self.objective = "squared_error"
                self.tree_output = "raw_value"
        elif str(type(model)).endswith("lightgbm.sklearn.LGBMRanker'>"):
            assert_import("lightgbm")
            self.model_type = "lightgbm"
            self.original_model = model.booster_
            tree_info = self.original_model.dump_model()["tree_info"]
            try:
                self.trees = [Tree(e, data=data, data_missing=data_missing) for e in tree_info]
            except:
                self.trees = None # we get here because the cext can't handle categorical splits yet
            # Note: for ranker, leaving tree_output and objective as None as they
            # are not implemented in native code yet
        elif str(type(model)).endswith("lightgbm.sklearn.LGBMClassifier'>"):
            assert_import("lightgbm")
            self.model_type = "lightgbm"
            self.original_model = model.booster_
            tree_info = self.original_model.dump_model()["tree_info"]
            try:
                self.trees = [Tree(e, data=data, data_missing=data_missing) for e in tree_info]
            except:
                self.trees = None # we get here because the cext can't handle categorical splits yet
            self.objective = objective_name_map.get(model.objective, None)
            self.tree_output = tree_output_name_map.get(model.objective, None)
            if model.objective is None:
                self.objective = "binary_crossentropy"
                self.tree_output = "log_odds"
        elif str(type(model)).endswith("catboost.core.CatBoostRegressor'>"):
            assert_import("catboost")
            self.model_type = "catboost"
            self.original_model = model
        elif str(type(model)).endswith("catboost.core.CatBoostClassifier'>"):
            assert_import("catboost")
            self.model_type = "catboost"
            self.original_model = model
<<<<<<< HEAD
        elif str(type(model)).endswith("imblearn.ensemble._forest.BalancedRandomForestClassifier'>"):
            self.dtype = np.float32
            scaling = 1.0 / len(model.estimators_) # output is average of trees
            self.trees = [Tree(e.tree_, normalize=True, scaling=scaling, data=data, data_missing=data_missing) for e in model.estimators_]
            self.objective = objective_name_map.get(model.criterion, None)
            self.tree_output = "probability"
=======
        elif str(type(model)).endswith("catboost.core.CatBoost'>"):
            assert_import("catboost")
            self.model_type = "catboost"
            self.original_model = model
>>>>>>> f17d33a9
        else:
            raise Exception("Model type not yet supported by TreeExplainer: " + str(type(model)))
        
        # build a dense numpy version of all the tree objects
        if self.trees is not None:
            max_nodes = np.max([len(t.values) for t in self.trees])
            assert len(np.unique([t.values.shape[1] for t in self.trees])) == 1, "All trees in the ensemble must have the same output dimension!"
            ntrees = len(self.trees)
            self.n_outputs = self.trees[0].values.shape[1]

            # important to be -1 in unused sections!! This way we can tell which entries are valid.
            self.children_left = -np.ones((ntrees, max_nodes), dtype=np.int32)
            self.children_right = -np.ones((ntrees, max_nodes), dtype=np.int32)
            self.children_default = -np.ones((ntrees, max_nodes), dtype=np.int32)
            self.features = -np.ones((ntrees, max_nodes), dtype=np.int32)

            self.thresholds = np.zeros((ntrees, max_nodes), dtype=self.dtype)
            self.values = np.zeros((ntrees, max_nodes, self.trees[0].values.shape[1]), dtype=self.dtype)
            self.node_sample_weight = np.zeros((ntrees, max_nodes), dtype=self.dtype)
            
            for i in range(ntrees):
                l = len(self.trees[i].features)
                self.children_left[i,:l] = self.trees[i].children_left
                self.children_right[i,:l] = self.trees[i].children_right
                self.children_default[i,:l] = self.trees[i].children_default
                self.features[i,:l] = self.trees[i].features
                self.thresholds[i,:l] = self.trees[i].thresholds
                self.values[i,:l,:] = self.trees[i].values
                self.node_sample_weight[i,:l] = self.trees[i].node_sample_weight

                # ensure that the passed background dataset lands in every leaf
                if np.min(self.trees[i].node_sample_weight) <= 0:
                    self.fully_defined_weighting = False
            
            # If we should do <= then we nudge the thresholds to make our <= work like <
            if not less_than_or_equal:
                self.thresholds = np.nextafter(self.thresholds, -np.inf)
            
            self.num_nodes = np.array([len(t.values) for t in self.trees], dtype=np.int32)
            self.max_depth = np.max([t.max_depth for t in self.trees])

    def get_transform(self, model_output):
        """ A consistent interface to make predictions from this model.
        """
        if model_output == "margin":
            transform = "identity"
        elif model_output == "probability":
            if self.tree_output == "log_odds":
                transform = "logistic"
            elif self.tree_output == "probability":
                transform = "identity"
            else:
                raise Exception("model_output = \"probability\" is not yet supported when model.tree_output = \"" + self.tree_output + "\"!")
        elif model_output == "logloss":

            if self.objective == "squared_error":
                transform = "squared_loss"
            elif self.objective == "binary_crossentropy":
                transform = "logistic_nlogloss"
            else:
                raise Exception("model_output = \"logloss\" is not yet supported when model.objective = \"" + self.objective + "\"!")
        return transform

    def predict(self, X, y=None, output="margin", tree_limit=None):
        """ A consistent interface to make predictions from this model.

        Parameters
        ----------
        tree_limit : None (default) or int 
            Limit the number of trees used by the model. By default None means no use the limit of the
            original model, and -1 means no limit.
        """

        # see if we have a default tree_limit in place.
        if tree_limit is None:
            tree_limit = -1 if self.tree_limit is None else self.tree_limit

        # convert dataframes
        if str(type(X)).endswith("pandas.core.series.Series'>"):
            X = X.values
        elif str(type(X)).endswith("pandas.core.frame.DataFrame'>"):
            X = X.values
        flat_output = False
        if len(X.shape) == 1:
            flat_output = True
            X = X.reshape(1, X.shape[0])
        if X.dtype != self.dtype:
            X = X.astype(self.dtype)
        X_missing = np.isnan(X, dtype=np.bool)
        assert str(type(X)).endswith("'numpy.ndarray'>"), "Unknown instance type: " + str(type(X))
        assert len(X.shape) == 2, "Passed input data matrix X must have 1 or 2 dimensions!"

        if tree_limit < 0 or tree_limit > self.values.shape[0]:
            tree_limit = self.values.shape[0]

        if output == "logloss":
            assert y is not None, "Both samples and labels must be provided when explaining the loss (i.e. `explainer.shap_values(X, y)`)!"
            assert X.shape[0] == len(y), "The number of labels (%d) does not match the number of samples to explain (%d)!" % (len(y), X.shape[0])
        transform = self.get_transform(output)
        
        if True or self.model_type == "internal":
            output = np.zeros((X.shape[0], self.n_outputs))
            assert_import("cext")
            _cext.dense_tree_predict(
                self.children_left, self.children_right, self.children_default,
                self.features, self.thresholds, self.values,
                self.max_depth, tree_limit, self.base_offset, output_transform_codes[transform], 
                X, X_missing, y, output
            )

        elif self.model_type == "xgboost":
            assert_import("xgboost")
            output = self.original_model.predict(X, output_margin=True, tree_limit=tree_limit)

        # drop dimensions we don't need
        if flat_output:
            if self.n_outputs == 1:
                return output.flatten()[0]
            else:
                return output.reshape(-1, self.n_outputs)
        else:
            if self.n_outputs == 1:
                return output.flatten()
            else:
                return output


class Tree:
    """ A single decision tree.

    The primary point of this object is to parse many different tree types into a common format.
    """
    def __init__(self, tree, normalize=False, scaling=1.0, data=None, data_missing=None):
        assert_import("cext")

        if str(type(tree)).endswith("'sklearn.tree._tree.Tree'>"):
            self.children_left = tree.children_left.astype(np.int32)
            self.children_right = tree.children_right.astype(np.int32)
            self.children_default = self.children_left # missing values not supported in sklearn
            self.features = tree.feature.astype(np.int32)
            self.thresholds = tree.threshold.astype(np.float64)
            self.values = tree.value.reshape(tree.value.shape[0], tree.value.shape[1] * tree.value.shape[2])
            if normalize:
                self.values = (self.values.T / self.values.sum(1)).T
            self.values = self.values * scaling
            self.node_sample_weight = tree.weighted_n_node_samples.astype(np.float64)

        elif type(tree) == dict and 'children_left' in tree:
            self.children_left = tree["children_left"].astype(np.int32)
            self.children_right = tree["children_right"].astype(np.int32)
            self.children_default = tree["children_default"].astype(np.int32)
            self.features = tree["feature"].astype(np.int32)
            self.thresholds = tree["threshold"]
            self.values = tree["value"] * scaling
            self.node_sample_weight = tree["node_sample_weight"]

        elif type(tree) == dict and 'tree_structure' in tree:
            start = tree['tree_structure']
            num_parents = tree['num_leaves']-1
            self.children_left = np.empty((2*num_parents+1), dtype=np.int32)
            self.children_right = np.empty((2*num_parents+1), dtype=np.int32)
            self.children_default = np.empty((2*num_parents+1), dtype=np.int32)
            self.features = np.empty((2*num_parents+1), dtype=np.int32)
            self.thresholds = np.empty((2*num_parents+1), dtype=np.float64)
            self.values = [-2]*(2*num_parents+1)
            self.node_sample_weight = np.empty((2*num_parents+1), dtype=np.float64)
            visited, queue = [], [start]
            while queue:
                vertex = queue.pop(0)
                if 'split_index' in vertex.keys():
                    if vertex['split_index'] not in visited:
                        if 'split_index' in vertex['left_child'].keys():
                            self.children_left[vertex['split_index']] = vertex['left_child']['split_index']
                        else:
                            self.children_left[vertex['split_index']] = vertex['left_child']['leaf_index']+num_parents
                        if 'split_index' in vertex['right_child'].keys():
                            self.children_right[vertex['split_index']] = vertex['right_child']['split_index']
                        else:
                            self.children_right[vertex['split_index']] = vertex['right_child']['leaf_index']+num_parents
                        if vertex['default_left']:
                            self.children_default[vertex['split_index']] = self.children_left[vertex['split_index']]
                        else:
                            self.children_default[vertex['split_index']] = self.children_right[vertex['split_index']]
                        self.features[vertex['split_index']] = vertex['split_feature']
                        self.thresholds[vertex['split_index']] = vertex['threshold']
                        self.values[vertex['split_index']] = [vertex['internal_value']]
                        self.node_sample_weight[vertex['split_index']] = vertex['internal_count']
                        visited.append(vertex['split_index'])
                        queue.append(vertex['left_child'])
                        queue.append(vertex['right_child'])
                else:
                    self.children_left[vertex['leaf_index']+num_parents] = -1
                    self.children_right[vertex['leaf_index']+num_parents] = -1
                    self.children_default[vertex['leaf_index']+num_parents] = -1
                    self.features[vertex['leaf_index']+num_parents] = -1
                    self.children_left[vertex['leaf_index']+num_parents] = -1
                    self.children_right[vertex['leaf_index']+num_parents] = -1
                    self.children_default[vertex['leaf_index']+num_parents] = -1
                    self.features[vertex['leaf_index']+num_parents] = -1
                    self.thresholds[vertex['leaf_index']+num_parents] = -1
                    self.values[vertex['leaf_index']+num_parents] = [vertex['leaf_value']]
                    self.node_sample_weight[vertex['leaf_index']+num_parents] = vertex['leaf_count']
            self.values = np.asarray(self.values)
            self.values = np.multiply(self.values, scaling)
        
        elif type(tree) == dict and 'nodeid' in tree:
            """ Directly create tree given the JSON dump (with stats) of a XGBoost model.
            """

            def max_id(node):
                if "children" in node:
                    return max(node["nodeid"], *[max_id(n) for n in node["children"]])
                else:
                    return node["nodeid"]
            
            m = max_id(tree) + 1
            self.children_left = -np.ones(m, dtype=np.int32)
            self.children_right = -np.ones(m, dtype=np.int32)
            self.children_default = -np.ones(m, dtype=np.int32)
            self.features = -np.ones(m, dtype=np.int32)
            self.thresholds = np.zeros(m, dtype=np.float64)
            self.values = np.zeros((m, 1), dtype=np.float64)
            self.node_sample_weight = np.empty(m, dtype=np.float64)

            def extract_data(node, tree):
                i = node["nodeid"]
                tree.node_sample_weight[i] = node["cover"]

                if "children" in node:
                    tree.children_left[i] = node["yes"]
                    tree.children_right[i] = node["no"]
                    tree.children_default[i] = node["missing"]
                    tree.features[i] = node["split"]
                    tree.thresholds[i] = node["split_condition"]

                    for n in node["children"]:
                        extract_data(n, tree)
                elif "leaf" in node:
                    tree.values[i] = node["leaf"] * scaling

            extract_data(tree, self)
    
        elif type(tree) == str:
            """ Build a tree from a text dump (with stats) of xgboost.
            """

            nodes = [t.lstrip() for t in tree[:-1].split("\n")]
            nodes_dict = {}
            for n in nodes: nodes_dict[int(n.split(":")[0])] = n.split(":")[1]
            m = max(nodes_dict.keys())+1
            children_left = -1*np.ones(m,dtype="int32")
            children_right = -1*np.ones(m,dtype="int32")
            children_default = -1*np.ones(m,dtype="int32")
            features = -2*np.ones(m,dtype="int32")
            thresholds = -1*np.ones(m,dtype="float64")
            values = 1*np.ones(m,dtype="float64")
            node_sample_weight = np.zeros(m,dtype="float64")
            values_lst = list(nodes_dict.values())
            keys_lst = list(nodes_dict.keys())
            for i in range(0,len(keys_lst)):
                value = values_lst[i]
                key = keys_lst[i]
                if ("leaf" in value):
                    # Extract values
                    val = float(value.split("leaf=")[1].split(",")[0])
                    node_sample_weight_val = float(value.split("cover=")[1])
                    # Append to lists
                    values[key] = val
                    node_sample_weight[key] = node_sample_weight_val
                else:
                    c_left = int(value.split("yes=")[1].split(",")[0])
                    c_right = int(value.split("no=")[1].split(",")[0])
                    c_default = int(value.split("missing=")[1].split(",")[0])
                    feat_thres = value.split(" ")[0]
                    if ("<" in feat_thres):
                        feature = int(feat_thres.split("<")[0][2:])
                        threshold = float(feat_thres.split("<")[1][:-1])
                    if ("=" in feat_thres):
                        feature = int(feat_thres.split("=")[0][2:])
                        threshold = float(feat_thres.split("=")[1][:-1])
                    node_sample_weight_val = float(value.split("cover=")[1].split(",")[0])
                    children_left[key] = c_left
                    children_right[key] = c_right
                    children_default[key] = c_default
                    features[key] = feature
                    thresholds[key] = threshold
                    node_sample_weight[key] = node_sample_weight_val
            
            self.children_left = children_left
            self.children_right = children_right
            self.children_default = children_default
            self.features = features
            self.thresholds = thresholds
            self.values = values[:,np.newaxis] * scaling
            self.node_sample_weight = node_sample_weight
        else:
            raise Exception("Unknown input to Tree constructor!")
        
        # Re-compute the number of samples that pass through each node if we are given data
        if data is not None and data_missing is not None:
            self.node_sample_weight[:] = 0.0
            _cext.dense_tree_update_weights(
                self.children_left, self.children_right, self.children_default, self.features,
                self.thresholds, self.values, 1, self.node_sample_weight, data, data_missing
            )
        
        # we compute the expectations to make sure they follow the SHAP logic
        self.max_depth = _cext.compute_expectations(
            self.children_left, self.children_right, self.node_sample_weight,
            self.values
        )



 
def get_xgboost_json(model):
    """ This gets a JSON dump of an XGBoost model while ensuring the features names are their indexes.
    """
    fnames = model.feature_names
    model.feature_names = None
    json_trees = model.get_dump(with_stats=True, dump_format="json")
    model.feature_names = fnames

    # this fixes a bug where XGBoost can return invalid JSON
    json_trees = [t.replace(": inf,", ": 1000000000000.0,") for t in json_trees]
    json_trees = [t.replace(": -inf,", ": -1000000000000.0,") for t in json_trees]

    return json_trees


class XGBTreeModelLoader(object):
    """ This loads an XGBoost model directly from a raw memory dump.

    We can't use the JSON dump because due to numerical precision issues those
    tree can actually be wrong when feature values land almost on a threshold.
    """
    def __init__(self, xgb_model):
        self.buf = xgb_model.save_raw()
        self.pos = 0
        
        # load the model parameters
        self.base_score = self.read('f')
        self.num_feature = self.read('I')
        self.num_class = self.read('i')
        self.contain_extra_attrs = self.read('i')
        self.contain_eval_metrics = self.read('i')
        self.read_arr('i', 29) # reserved
        self.name_obj_len = self.read('Q')
        self.name_obj = self.read_str(self.name_obj_len)
        self.name_gbm_len = self.read('Q')
        self.name_gbm = self.read_str(self.name_gbm_len)
        
        assert self.name_gbm == "gbtree", "Only the 'gbtree' model type is supported, not '%s'!" % self.name_gbm
        
        # load the gbtree specific parameters
        self.num_trees = self.read('i')
        self.num_roots = self.read('i')
        self.num_feature = self.read('i')
        self.pad_32bit = self.read('i')
        self.num_pbuffer_deprecated = self.read('Q')
        self.num_output_group = self.read('i')
        self.size_leaf_vector = self.read('i')
        self.read_arr('i', 32) # reserved
        
        # load each tree
        self.num_roots = np.zeros(self.num_trees, dtype=np.int32)
        self.num_nodes = np.zeros(self.num_trees, dtype=np.int32)
        self.num_deleted = np.zeros(self.num_trees, dtype=np.int32)
        self.max_depth = np.zeros(self.num_trees, dtype=np.int32)
        self.num_feature = np.zeros(self.num_trees, dtype=np.int32)
        self.size_leaf_vector = np.zeros(self.num_trees, dtype=np.int32)
        self.node_parents = []
        self.node_cleft = []
        self.node_cright = []
        self.node_sindex = []
        self.node_info = []
        self.loss_chg = []
        self.sum_hess = []
        self.base_weight = []
        self.leaf_child_cnt = []
        for i in range(self.num_trees):
            
            # load the per-tree params
            self.num_roots[i] = self.read('i')
            self.num_nodes[i] = self.read('i')
            self.num_deleted[i] = self.read('i')
            self.max_depth[i] = self.read('i')
            self.num_feature[i] = self.read('i')
            self.size_leaf_vector[i] = self.read('i')
            
            # load the nodes
            self.read_arr('i', 31) # reserved
            self.node_parents.append(np.zeros(self.num_nodes[i], dtype=np.int32))
            self.node_cleft.append(np.zeros(self.num_nodes[i], dtype=np.int32))
            self.node_cright.append(np.zeros(self.num_nodes[i], dtype=np.int32))
            self.node_sindex.append(np.zeros(self.num_nodes[i], dtype=np.uint32))
            self.node_info.append(np.zeros(self.num_nodes[i], dtype=np.float32))
            for j in range(self.num_nodes[i]):
                self.node_parents[-1][j] = self.read('i')
                self.node_cleft[-1][j] = self.read('i')
                self.node_cright[-1][j] = self.read('i')
                self.node_sindex[-1][j] = self.read('I')
                self.node_info[-1][j] = self.read('f')
#                 print("self.node_cleft[-1][%d]" % j, self.node_cleft[-1][j])
#                 print("self.node_cright[-1][%d]" % j, self.node_cright[-1][j])
#                 print("self.node_sindex[-1][%d]" % j, self.node_sindex[-1][j])
#                 print("self.node_info[-1][%d]" % j, self.node_info[-1][j])
#                 print()
            
            # load the stat nodes
            self.loss_chg.append(np.zeros(self.num_nodes[i], dtype=np.float32))
            self.sum_hess.append(np.zeros(self.num_nodes[i], dtype=np.float32))
            self.base_weight.append(np.zeros(self.num_nodes[i], dtype=np.float32))
            self.leaf_child_cnt.append(np.zeros(self.num_nodes[i], dtype=np.int))
            for j in range(self.num_nodes[i]):
                self.loss_chg[-1][j] = self.read('f')
                self.sum_hess[-1][j] = self.read('f')
                self.base_weight[-1][j] = self.read('f')
                self.leaf_child_cnt[-1][j] = self.read('i')
#                 print("self.loss_chg[-1][%d]" % j, self.loss_chg[-1][j])
#                 print("self.sum_hess[-1][%d]" % j, self.sum_hess[-1][j])
#                 print("self.base_weight[-1][%d]" % j, self.base_weight[-1][j])
#                 print("self.leaf_child_cnt[-1][%d]" % j, self.leaf_child_cnt[-1][j])
#                 print()

    def get_trees(self, data=None, data_missing=None):
        shape = (self.num_trees, self.num_nodes.max())
        self.children_default = np.zeros(shape, dtype=np.int)
        self.features = np.zeros(shape, dtype=np.int)
        self.thresholds = np.zeros(shape, dtype=np.float32)
        self.values = np.zeros((shape[0], shape[1], 1), dtype=np.float32)
        trees = []
        for i in range(self.num_trees):
            for j in range(self.num_nodes[i]):
                if np.right_shift(self.node_sindex[i][j], np.uint32(31)) != 0:
                    self.children_default[i,j] = self.node_cleft[i][j]
                else:
                    self.children_default[i,j] = self.node_cright[i][j]
                self.features[i,j] = self.node_sindex[i][j] & ((np.uint32(1) << np.uint32(31)) - np.uint32(1))
                if self.node_cleft[i][j] >= 0:
                    self.thresholds[i,j] = self.node_info[i][j]
                else:
                    self.values[i,j] = self.node_info[i][j]

            l = len(self.node_cleft[i])
            trees.append(Tree({
                "children_left": self.node_cleft[i],
                "children_right": self.node_cright[i],
                "children_default": self.children_default[i,:l],
                "feature": self.features[i,:l],
                "threshold": self.thresholds[i,:l],
                "value": self.values[i,:l],
                "node_sample_weight": self.sum_hess[i]
            }, data=data, data_missing=data_missing))
        return trees
            
    
    def read(self, dtype):
        size = struct.calcsize(dtype)
        val = struct.unpack(dtype, self.buf[self.pos:self.pos+size])[0]
        self.pos += size
        return val
    
    def read_arr(self, dtype, n_items):
        format = "%d%s" % (n_items, dtype)
        size = struct.calcsize(format)
        val = struct.unpack(format, self.buf[self.pos:self.pos+size])[0]
        self.pos += size
        return val
    
    def read_str(self, size):
        val = self.buf[self.pos:self.pos+size].decode('utf-8')
        self.pos += size
        return val
    
    def print_info(self):
        
        print("--- global parmeters ---")
        print("base_score =", self.base_score)
        print("num_feature =", self.num_feature)
        print("num_class =", self.num_class)
        print("contain_extra_attrs =", self.contain_extra_attrs)
        print("contain_eval_metrics =", self.contain_eval_metrics)
        print("name_obj_len =", self.name_obj_len)
        print("name_obj =", self.name_obj)
        print("name_gbm_len =", self.name_gbm_len)
        print("name_gbm =", self.name_gbm)
        print()
        print("--- gbtree specific parameters ---")
        print("num_trees =", self.num_trees)
        print("num_roots =", self.num_roots)
        print("num_feature =", self.num_feature)
        print("pad_32bit =", self.pad_32bit)
        print("num_pbuffer_deprecated =", self.num_pbuffer_deprecated)
        print("num_output_group =", self.num_output_group)
        print("size_leaf_vector =", self.size_leaf_vector)<|MERGE_RESOLUTION|>--- conflicted
+++ resolved
@@ -579,19 +579,16 @@
             assert_import("catboost")
             self.model_type = "catboost"
             self.original_model = model
-<<<<<<< HEAD
+        elif str(type(model)).endswith("catboost.core.CatBoost'>"):
+            assert_import("catboost")
+            self.model_type = "catboost"
+            self.original_model = model
         elif str(type(model)).endswith("imblearn.ensemble._forest.BalancedRandomForestClassifier'>"):
             self.dtype = np.float32
             scaling = 1.0 / len(model.estimators_) # output is average of trees
             self.trees = [Tree(e.tree_, normalize=True, scaling=scaling, data=data, data_missing=data_missing) for e in model.estimators_]
             self.objective = objective_name_map.get(model.criterion, None)
             self.tree_output = "probability"
-=======
-        elif str(type(model)).endswith("catboost.core.CatBoost'>"):
-            assert_import("catboost")
-            self.model_type = "catboost"
-            self.original_model = model
->>>>>>> f17d33a9
         else:
             raise Exception("Model type not yet supported by TreeExplainer: " + str(type(model)))
         
